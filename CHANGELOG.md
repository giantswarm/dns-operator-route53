# Changelog

All notable changes to this project will be documented in this file.

The format is based on [Keep a Changelog](https://keepachangelog.com/en/1.0.0/),
and this project adheres to [Semantic Versioning](https://semver.org/spec/v2.0.0.html).

## [Unreleased]

<<<<<<< HEAD
### Added

- Add use of the runtime/default seccomp profile.
=======
## [0.7.0] - 2023-01-29

### Added

- Support for static bastion machines.
>>>>>>> 041b6631

## [0.6.2] - 2022-10-07

### Fixed

- switched to a `podmonitor` for metrics scraping.

## [0.6.1] - 2022-10-06

### Fixed

- Immediately delete cache entries once a cluster got deleted.

## [0.6.0] - 2022-10-06

### Changed

- Remove CAPO go dependency.
- Normal reconciliation is only done if a cluster is in `Provisioned` state.
- Cache route53 API responses.
- Expose metrics about the internal cache.
- Remove the code piece that cleans old finalizers for migration.

## [0.5.0] - 2022-08-10

### Changed

- `dns-operator-openstack` now initially act on ClusterAPI `cluster` object to work with every
  infrastructure Provider via the `unstructured` client.

  Infrastructure specific information, like ClusterAPI OpenStack bastion IP can be queried via the
  raw `json path`
- `A`-Records for `bastion` hosts get cleaned up if no bastion host exists
- `dns-operator-openstack` is now build with `go 1.18`
- change `cluster-api-provider-openstack` packages from `v1alpha4` up to `v1alpha5` 
- Reduce requeue time from five minutes to one minute to react faster to nginx IC being installed.
- Improve finalizer addition&deletion to prevent unnecessary api calls.
- Add new parameter to make RBAC configurable for different infra providers.
- Renamed the project as `dns-operator-route53`.

## [0.4.1] - 2022-03-04

### Fixed

- Reduce normal reconciliation requeue time to 1 minute for faster change detection.

## [0.4.0] - 2022-02-22

### Changed

- Filter `nginx-ingress-controller` service by label and not name.

## [0.3.0] - 2022-02-01

### Changed

- Bump capo dependency to v0.5.0.

## [0.2.1] - 2022-01-20

### Fixed

- Fix bug with NS delegation.

## [0.2.0] - 2022-01-19

### Added

- Add MC metadata to hosted zones.
- Create route53 entries for bastion.

### Changed

- Read the cluster hosted zone only once per operation.

### Fixed

- Do not fail on already deleted entries.
- Remove `alreadyExistsError` on creation/update as it's obsolete with UPSERT.

## [0.1.1] - 2022-01-05

### Added

- Add core Cluster to scope in addition to infrastructure cluster.

### Changed

- Rename scope OpenStackCluster to InfrastructureCluster for consistency.

### Fixed

- Look up WC kubeconfig based on Cluster name instead of OpenStackCluster name.
- Update changed DNS record values.
- Use name from Cluster instead of OpenStackCluster.
- Skip WC ingress IP lookup during cluster deletion.
- Cache WC k8s client in scope.
- Create WC k8s client when needed rather than on every reconciliation loop.

## [0.1.0] - 2021-12-15

### Added

- Create api and ingress entries in Route53.

[Unreleased]: https://github.com/giantswarm/dns-operator-route53/compare/v0.7.0...HEAD
[0.7.0]: https://github.com/giantswarm/dns-operator-route53/compare/v0.6.2...v0.7.0
[0.6.2]: https://github.com/giantswarm/dns-operator-route53/compare/v0.6.1...v0.6.2
[0.6.1]: https://github.com/giantswarm/dns-operator-route53/compare/v0.6.0...v0.6.1
[0.6.0]: https://github.com/giantswarm/dns-operator-route53/compare/v0.5.0...v0.6.0
[0.5.0]: https://github.com/giantswarm/dns-operator-route53/compare/v0.4.1...v0.5.0
[0.4.1]: https://github.com/giantswarm/dns-operator-openstack/compare/v0.4.0...v0.4.1
[0.4.0]: https://github.com/giantswarm/dns-operator-openstack/compare/v0.3.0...v0.4.0
[0.3.0]: https://github.com/giantswarm/dns-operator-openstack/compare/v0.2.1...v0.3.0
[0.2.1]: https://github.com/giantswarm/dns-operator-openstack/compare/v0.2.0...v0.2.1
[0.2.0]: https://github.com/giantswarm/dns-operator-openstack/compare/v0.1.1...v0.2.0
[0.1.1]: https://github.com/giantswarm/dns-operator-openstack/compare/v0.1.0...v0.1.1
[0.1.0]: https://github.com/giantswarm/dns-operator-openstack/releases/tag/v0.1.0<|MERGE_RESOLUTION|>--- conflicted
+++ resolved
@@ -7,17 +7,15 @@
 
 ## [Unreleased]
 
-<<<<<<< HEAD
 ### Added
 
 - Add use of the runtime/default seccomp profile.
-=======
+
 ## [0.7.0] - 2023-01-29
 
 ### Added
 
 - Support for static bastion machines.
->>>>>>> 041b6631
 
 ## [0.6.2] - 2022-10-07
 
