--- conflicted
+++ resolved
@@ -8,10 +8,7 @@
 	"github.com/aws/aws-sdk-go/aws"
 	"github.com/aws/aws-sdk-go/service/route53"
 	"github.com/giantswarm/microerror"
-<<<<<<< HEAD
-=======
 	apierrors "k8s.io/apimachinery/pkg/api/errors"
->>>>>>> 6c0a574e
 	metav1 "k8s.io/apimachinery/pkg/apis/meta/v1"
 )
 
@@ -100,11 +97,7 @@
 	}
 	out, err := s.Route53Client.ListHostedZonesByName(input)
 	if err != nil {
-<<<<<<< HEAD
-		return "", microerror.Mask(err)
-=======
 		return "", wrapRoute53Error(err)
->>>>>>> 6c0a574e
 	}
 
 	if len(out.HostedZones) == 0 {
@@ -132,11 +125,7 @@
 
 	output, err := s.Route53Client.ListResourceRecordSets(input)
 	if err != nil {
-<<<<<<< HEAD
-		return nil, microerror.Mask(err)
-=======
 		return nil, wrapRoute53Error(err)
->>>>>>> 6c0a574e
 	}
 	return output.ResourceRecordSets[0].ResourceRecords, nil
 }
@@ -184,12 +173,12 @@
 func (s *Service) changeClusterIngressRecords(action string) error {
 	hostZoneID, err := s.describeClusterHostedZone()
 	if err != nil {
-		return err
+		return microerror.Mask(err)
 	}
 
 	ip, err := s.getIngressIP()
 	if err != nil {
-		return err
+		return microerror.Mask(err)
 	}
 
 	input := &route53.ChangeResourceRecordSetsInput{
@@ -228,11 +217,7 @@
 
 	_, err = s.Route53Client.ChangeResourceRecordSets(input)
 	if err != nil {
-<<<<<<< HEAD
-		return microerror.Mask(err)
-=======
-		return wrapRoute53Error(err)
->>>>>>> 6c0a574e
+		return wrapRoute53Error(err)
 	}
 	return nil
 }
@@ -244,11 +229,7 @@
 	out, err := s.Route53Client.ListHostedZonesByName(input)
 	if err != nil {
 		s.scope.Info(err.Error())
-<<<<<<< HEAD
-		return "", microerror.Mask(err)
-=======
 		return "", wrapRoute53Error(err)
->>>>>>> 6c0a574e
 	}
 	if len(out.HostedZones) == 0 {
 		return "", microerror.Mask(hostedZoneNotFoundError)
@@ -291,11 +272,7 @@
 
 	_, err = s.Route53Client.ChangeResourceRecordSets(input)
 	if err != nil {
-<<<<<<< HEAD
-		return microerror.Mask(err)
-=======
-		return wrapRoute53Error(err)
->>>>>>> 6c0a574e
+		return wrapRoute53Error(err)
 	}
 	return nil
 }
@@ -308,11 +285,7 @@
 	}
 	_, err := s.Route53Client.CreateHostedZone(input)
 	if err != nil {
-<<<<<<< HEAD
-		return microerror.Mask(err)
-=======
-		return wrapRoute53Error(err)
->>>>>>> 6c0a574e
+		return wrapRoute53Error(err)
 	}
 	return nil
 }
@@ -323,11 +296,7 @@
 	}
 	_, err := s.Route53Client.DeleteHostedZone(input)
 	if err != nil {
-<<<<<<< HEAD
-		return microerror.Mask(err)
-=======
-		return wrapRoute53Error(err)
->>>>>>> 6c0a574e
+		return wrapRoute53Error(err)
 	}
 	return nil
 }
@@ -336,9 +305,9 @@
 	serviceName := fmt.Sprintf("%s%s", IngressAppPrefix, s.scope.Name())
 	icService, err := s.scope.ClusterK8sClient().CoreV1().Services(IngressAppNamespace).Get(context.Background(), serviceName, metav1.GetOptions{})
 	if apierrors.IsNotFound(err) {
-		return "", err
-	} else if err != nil {
-		return "", err
+		return "", microerror.Mask(serviceNotReadyError)
+	} else if err != nil {
+		return "", microerror.Mask(err)
 	}
 
 	if len(icService.Status.LoadBalancer.Ingress) < 1 || icService.Status.LoadBalancer.Ingress[0].IP == "" {
